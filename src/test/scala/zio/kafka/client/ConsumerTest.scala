--- conflicted
+++ resolved
@@ -24,6 +24,7 @@
       suite("Consumer Streaming")(
         plainStreamTopic,
         plainStreamPattern,
+        plainStreamManual,
         restartFromCommittedPosition,
         partitionedStreamBasic,
         consumeWithFailStream,
@@ -72,6 +73,29 @@
       }
     } yield assert(kvOut, equalTo(kvs))
   }
+
+  val plainStreamManual =
+    testM("receive only messages from the subscribed topic-partition when creating a manual subscription") {
+      val nrPartitions = 5
+      val topic        = "manual-topic"
+
+      for {
+        _ <- ZIO.effectTotal(EmbeddedKafka.createCustomTopic(topic, partitions = nrPartitions))
+        _ <- ZIO.traverse(1 to nrPartitions) { i =>
+              produceMany(topic, partition = i % nrPartitions, kvs = List(s"key$i" -> s"msg$i"))
+            }
+        record <- withConsumer("group150", "client150") { consumer =>
+                   consumer
+                     .subscribeAnd(Subscription.manual(topic, partition = 2))
+                     .plainStream(Serde.string, Serde.string)
+                     .flattenChunks
+                     .take(1)
+                     .runHead
+                 }
+        kvOut = record.map(r => (r.record.key, r.record.value))
+      } yield assert(kvOut, isSome(equalTo("key2" -> "msg2")))
+    }
+
   val restartFromCommittedPosition = testM("restart from the committed position") {
     val data = (1 to 10).toList.map(i => s"key$i" -> s"msg$i")
     for {
@@ -113,7 +137,6 @@
                                       .runCollect
                         } yield results
                       }
-<<<<<<< HEAD
     } yield assert((firstResults ++ secondResults).map(rec => rec.key() -> rec.value()), equalTo(data))
   }
 
@@ -142,89 +165,6 @@
                     partition.mapM { record =>
                       messagesReceived(record.partition).update(_ + 1).as(record)
                     }.flattenChunks
-=======
-            kvOut = records.map { r =>
-              (r.record.key, r.record.value)
-            }
-          } yield assert(kvOut, equalTo(kvs))
-        },
-        testM("receive only messages from the subscribed topic-partition when creating a manual subscription") {
-          val nrPartitions = 5
-          val topic        = "manual-topic"
-
-          for {
-            _ <- ZIO.effectTotal(EmbeddedKafka.createCustomTopic(topic, partitions = nrPartitions))
-            _ <- ZIO.traverse(1 to nrPartitions) { i =>
-                  produceMany(topic, partition = i % nrPartitions, kvs = List(s"key$i" -> s"msg$i"))
-                }
-            record <- withConsumer("group150", "client150") { consumer =>
-                       consumer
-                         .subscribeAnd(Subscription.manual(topic, partition = 2))
-                         .plainStream(Serde.string, Serde.string)
-                         .flattenChunks
-                         .take(1)
-                         .runHead
-                     }
-            kvOut = record.map(r => (r.record.key, r.record.value))
-          } yield assert(kvOut, isSome(equalTo("key2" -> "msg2")))
-        },
-        testM("restart from the committed position") {
-          val data = (1 to 10).toList.map(i => s"key$i" -> s"msg$i")
-          for {
-            _ <- produceMany("topic1", 0, data)
-            firstResults <- withConsumer("group1", "first") {
-                             consumer =>
-                               for {
-                                 results <- consumer
-                                             .subscribeAnd(Subscription.Topics(Set("topic1")))
-                                             .partitionedStream(Serde.string, Serde.string)
-                                             .filter(_._1 == new TopicPartition("topic1", 0))
-                                             .flatMap(_._2.flattenChunks)
-                                             .take(5)
-                                             .transduce(ZSink.collectAll[CommittableRecord[String, String]])
-                                             .mapConcatM { committableRecords =>
-                                               val records = committableRecords.map(_.record)
-                                               val offsetBatch =
-                                                 committableRecords.foldLeft(OffsetBatch.empty)(_ merge _.offset)
-
-                                               offsetBatch.commit.as(records)
-                                             }
-                                             .runCollect
-                               } yield results
-                           }
-            secondResults <- withConsumer("group1", "second") {
-                              consumer =>
-                                for {
-                                  results <- consumer
-                                              .subscribeAnd(Subscription.Topics(Set("topic1")))
-                                              .partitionedStream(Serde.string, Serde.string)
-                                              .flatMap(_._2.flattenChunks)
-                                              .take(5)
-                                              .transduce(ZSink.collectAll[CommittableRecord[String, String]])
-                                              .mapConcatM { committableRecords =>
-                                                val records = committableRecords.map(_.record)
-                                                val offsetBatch =
-                                                  committableRecords.foldLeft(OffsetBatch.empty)(_ merge _.offset)
-
-                                                offsetBatch.commit.as(records)
-                                              }
-                                              .runCollect
-                                } yield results
-                            }
-          } yield assert((firstResults ++ secondResults).map(rec => rec.key() -> rec.value()), equalTo(data))
-        },
-        testM("consume all the messages on a topic") {
-          val topic        = "consumeWith"
-          val subscription = Subscription.Topics(Set(topic))
-          val nrMessages   = 50
-          val nrPartitions = 5
-
-          for {
-            // Produce messages on several partitions
-            _ <- ZIO.effectTotal(EmbeddedKafka.createCustomTopic(topic, partitions = 5))
-            _ <- ZIO.traverse(1 to nrMessages) { i =>
-                  produceMany(topic, partition = i % nrPartitions, kvs = List(s"key$i" -> s"msg$i"))
->>>>>>> 5b21e1ab
                 }
                 .take(nrMessages)
                 .runDrain
